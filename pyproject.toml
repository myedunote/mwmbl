[tool.poetry]
name = "mwmbl"
version = "0.1.0"
description = ""
authors = ["Daoud Clarke <daoud.clarke@gmail.com>"]

[tool.poetry.dependencies]
python = ">=3.10,<3.11"
pandas = "^1.3.5"
scipy = "^1.8.0"
scikit-learn = "^1.0.2"
zstandard = "^0.16.0"
mmh3 = "^3.0.0"
fastapi = "^0.70.1"
uvicorn = "^0.16.0"
pyyaml = "==6.0"
boto3 = "^1.20.37"
requests = "^2.27.1"
psycopg2-binary = "^2.9.3"
spacy = "==3.2.1"
pytest = "^7.2.1"
pytest-mock = "^3.10.0"
jusText = "==3.0.0"

# Optional dependencies do not get installed by default. Look under tool.poetry.extras section
# to see which extras to use.
ujson = {version= "==4.3.0", optional = true}
warcio = {version= "==1.7.4", optional = true}
idna = {version= "==3.3", optional = true}
beautifulsoup4 = {version= "==4.10.0", optional = true}
lxml = {version= "==4.6.4", optional = true}
langdetect = {version= "==1.0.9", optional = true}
pyarrow = {version= "==6.0.0", optional = true}
pyspark = {version= "==3.2.0", optional = true}
Levenshtein = {version= "==0.16.0", optional = true}
<<<<<<< HEAD
django = "^4.2.4"
django-ninja = "^0.22.2"
=======
requests-cache = "^1.1.0"
>>>>>>> bec00cda

[tool.poetry.extras]
indexer = [
    "ujson",
    "warcio",
    "idna",
    "beautifulsoup4",
    "lxml",
    "langdetect",
    "pyarrow",
    "pyspark",
    "Levenshtein",
]

[tool.poetry.dev-dependencies]
# botocore = "^1.23.20"
# boto3 = "^1.20.20"
# ujson = "^4.3.0"
# warcio = "^1.7.4"
# idna = "^3.3"
# beautifulsoup4 = "^4.10.0"
# lxml = "^4.6.4"
# jusText = "^3.0.0"
# pyspark = "^3.2.0"
# langdetect = "^1.0.9"
# spacy = "^3.2.1"
# Levenshtein = "^0.16.0"
pytest = "^7.0.1"

[build-system]
requires = ["poetry-core>=1.0.0"]
build-backend = "poetry.core.masonry.api"

[tool.poetry.scripts]
mwmbl-tinysearchengine = "mwmbl.main:run"<|MERGE_RESOLUTION|>--- conflicted
+++ resolved
@@ -33,12 +33,9 @@
 pyarrow = {version= "==6.0.0", optional = true}
 pyspark = {version= "==3.2.0", optional = true}
 Levenshtein = {version= "==0.16.0", optional = true}
-<<<<<<< HEAD
 django = "^4.2.4"
 django-ninja = "^0.22.2"
-=======
 requests-cache = "^1.1.0"
->>>>>>> bec00cda
 
 [tool.poetry.extras]
 indexer = [
